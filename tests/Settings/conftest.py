# Copyright (c) 2016 Ultimaker B.V.
# Uranium is released under the terms of the AGPLv3 or higher.

import os.path

import pytest

import UM.Resources
import UM.Settings
from UM.PluginRegistry import PluginRegistry
from UM.Settings.ContainerRegistry import ContainerRegistry

from UM.MimeTypeDatabase import MimeType, MimeTypeDatabase

##  Creates a brand new container registry.
#
#   To force a new container registry, the registry is first set to None and
#   then re-requested.
#
#   \return A brand new container registry.
@pytest.fixture
def container_registry():
    MimeTypeDatabase.addMimeType(
        MimeType(
            name = "application/x-uranium-definitioncontainer",
            comment = "Uranium Definition Container",
            suffixes = ["def.json"]
        )
    )

    MimeTypeDatabase.addMimeType(
        MimeType(
            name = "application/x-uranium-instancecontainer",
            comment = "Uranium Instance Container",
            suffixes = [ "inst.cfg" ]
        )
    )

    MimeTypeDatabase.addMimeType(
        MimeType(
            name = "application/x-uranium-containerstack",
            comment = "Uranium Container Stack",
            suffixes = [ "stack.cfg" ]
        )
    )

    UM.Resources.addSearchPath(os.path.dirname(os.path.abspath(__file__)))
    ContainerRegistry._ContainerRegistry__instance = None # Reset the private instance variable every time
    PluginRegistry.getInstance().removeType("settings_container")

<<<<<<< HEAD
    instance = ContainerRegistry.getInstance()
=======
    return UM.Settings.ContainerRegistry.getInstance()

@pytest.fixture
def loaded_container_registry(container_registry):
    instance = UM.Settings.ContainerRegistry.getInstance()
>>>>>>> a4b5352b
    instance.addResourceType(UM.Resources.InstanceContainers)
    instance.load()

    return instance<|MERGE_RESOLUTION|>--- conflicted
+++ resolved
@@ -48,15 +48,11 @@
     ContainerRegistry._ContainerRegistry__instance = None # Reset the private instance variable every time
     PluginRegistry.getInstance().removeType("settings_container")
 
-<<<<<<< HEAD
-    instance = ContainerRegistry.getInstance()
-=======
     return UM.Settings.ContainerRegistry.getInstance()
 
 @pytest.fixture
 def loaded_container_registry(container_registry):
     instance = UM.Settings.ContainerRegistry.getInstance()
->>>>>>> a4b5352b
     instance.addResourceType(UM.Resources.InstanceContainers)
     instance.load()
 
