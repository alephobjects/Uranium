# Copyright (c) 2016 Ultimaker B.V.
# Uranium is released under the terms of the AGPLv3 or higher.

import gettext
from typing import Any, Dict

from UM.Resources import Resources

##  Wraps a gettext translation catalog for simplified use.
#
#   This class wraps a gettext translation catalog to simplify its use.
#   It will load the translation catalog from Resources' i18nLocation
#   and allows specifying which language to load.
#
#   To use this class, create an instance of it with the name of the catalog
#   to load. Then call `i18n` or `i18nc` on the instance to perform a look
#   up in the catalog.
#
#   Standard Contexts and Translation Tags
#   --------------------------------------
#
#   The translation system relies upon a set of standard contexts and HTML-like
#   translation tags. Please see the [translation guide](docs/translations.md)
#   for details.
#
class i18nCatalog: # [CodeStyle: Ultimaker code style requires classes to start with a upper case. But i18n is lower case by convention.] pylint: disable=invalid-name
    ##  Creates a new catalogue.
    #
    #   \param name The name of the catalog to load.
    #   \param language The language to load. Valid values are language codes or
    #   "default". When "default" is specified, the language to load will be
    #   determined based on the system"s language settings.
    #
<<<<<<< HEAD
    #   \note When `language` is `default`, the language to load can be overridden
    #   using the "LANGUAGE" environment variable.
    def __init__(self, name: str = None, language: str = "default") -> None: #pylint: disable=bad-whitespace
=======
    #   \note When `language` is `default`, the language to load can be
    #   overridden using the "LANGUAGE" environment variable.
    def __init__(self, name = None, language = "default"): #pylint: disable=bad-whitespace
>>>>>>> a4b5352b
        self.__name = name
        self.__language = language
        self.__translation = None   # type: gettext.NullTranslations

        self._update() #Load the actual translation document now that the language is set.

<<<<<<< HEAD
    def hasTranslationLoaded(self) -> bool:
=======
    ##  Whether the translated texts are loaded into this catalogue.
    #
    #   If there are translated texts, it is safe to request the text with the
    #   ``gettext`` method and so on.
    #
    #   \return ``True`` if texts are loaded into this catalogue, or ``False``
    #   if they aren't.
    def hasTranslationLoaded(self):
>>>>>>> a4b5352b
        return self.__translation is not None

    ##  Mark a string as translateable.
    #
    #   \param text The string to mark as translatable
<<<<<<< HEAD
    #   \param args Formatting arguments. These will replace formatting elements in the translated string. See python str.format()
    #
    #   \return The translated text or the untranslated text if no translation was found.
    def i18n(self, text: str, *args: Any) -> str:
=======
    #   \param args Formatting arguments. These will replace formatting elements
    #   in the translated string. See python ``str.format()``.
    #   \return The translated text or the untranslated text if no translation
    #   was found.
    def i18n(self, text, *args):
>>>>>>> a4b5352b
        if self.__require_update:
            self._update()

        translated = text #Default to hard-coded text if no translation catalogue is loaded.
        if self.hasTranslationLoaded():
            translated = self.__translation.gettext(text)

        if args:
            translated = translated.format(*args) #Positional arguments are replaced in the (translated) text.
        return self._replaceTags(translated) #Also replace the global keys.

    ##  Mark a string as translatable and provide a context for translators.
    #
    #   \param context The context of the string, i.e. something that explains
    #   the use of the text.
    #   \param text The text to mark translatable.
<<<<<<< HEAD
    #   \param args Formatting arguments. These will replace formatting elements in the translated string. See python str.format()
    #
    #   \return The translated text or the untranslated text if it was not found in this catalog.
    def i18nc(self, context: str, text: str, *args: Any) -> str:
=======
    #   \param args Formatting arguments. These will replace formatting elements
    #   in the translated string. See python ``str.format()``.
    #   \return The translated text or the untranslated text if it was not found
    #   in this catalog.
    def i18nc(self, context, text, *args):
>>>>>>> a4b5352b
        if self.__require_update:
            self._update()

        translated = text #Default to hard-coded text if no translation catalogue is loaded.
        if self.hasTranslationLoaded():
            message_with_context = "{0}\x04{1}".format(context, text) #\x04 is "end of transmission" byte, indicating to gettext that they are two different texts.
            message = self.__translation.gettext(message_with_context)
            if message != message_with_context:
                translated = message

        if args:
            translated = translated.format(*args) #Positional arguments are replaced in the (translated) text.
        return self._replaceTags(translated) #Also replace the global keys.

    ##  Mark a string as translatable with plural forms.
    #
    #   \param single The singular form of the string.
    #   \param multiple The plural form of the string.
    #   \param counter The value that determines whether the singular or plural
    #   form should be used.
    #   \param args Formatting arguments. These will replace formatting elements
    #   in the translated string. See python ``str.format()``.
    #   \return The translated string, or the untranslated text if no
    #   translation could be found. Note that the fallback simply checks if
    #   counter is greater than one and if so, returns the plural form.
    #
<<<<<<< HEAD
    #   \return The translated string, or the untranslated text if no translation could be found.
    #           Note that the fallback simply checks if counter is greater than one and if so, returns
    #           the plural form.
    #
    #   \note For languages other than English, more than one plural form might exist. The counter
    #         is at all times used to determine what form to use, with the language files
    #         specifying what plural forms are available.  Additionally, counter is passed as first
    #         argument to format the string.
    def i18np(self, single: str, multiple: str, counter: int, *args: Any) -> str:
=======
    #   \note For languages other than English, more than one plural form might
    #   exist. The counter is at all times used to determine what form to use,
    #   with the language files specifying what plural forms are available.
    #   Additionally, counter is passed as first argument to format the string.
    def i18np(self, single, multiple, counter, *args):
>>>>>>> a4b5352b
        if self.__require_update:
            self._update()

        translated = multiple if counter != 1 else single #Default to hard-coded texts if no translation catalogue is loaded.
        if self.hasTranslationLoaded():
            translated = self.__translation.ngettext(single, multiple, counter)

        translated = translated.format(counter, args) #Positional arguments are replaced in the (translated) text, but this time the counter is treated as the first argument.
        return self._replaceTags(translated) #Also replace the global keys.

    ##  Mark a string as translatable with plural forms and a context for
    #   translators.
    #
    #   \param context The context of this string.
    #   \param single The singular form of the string.
    #   \param multiple The plural form of the string.
    #   \param counter The value that determines whether the singular or plural
    #   form should be used.
    #   \param args Formatting arguments. These will replace formatting elements
    #   in the translated string. See python ``str.format()``.
    #   \return The translated string, or the untranslated text if no
    #   translation could be found. Note that the fallback simply checks if
    #   counter is greater than one and if so returns the plural form.
    #
<<<<<<< HEAD
    #   \return The translated string, or the untranslated text if no translation could be found.
    #           Note that the fallback simply checks if counter is greater than one and if so, returns
    #           the plural form.
    #
    #   \note For languages other than English, more than one plural form might exist. The counter
    #         is at all times used to determine what form to use, with the language files
    #         specifying what plural forms are available. Additionally, counter is passed as first
    #         argument to format the string.
    def i18ncp(self, context: str, single: str, multiple: str, counter: int, *args: Any) -> str:
=======
    #   \note For languages other than English, more than one plural form might
    #   exist. The counter is at all times used to determine what form to use,
    #   with the language files specifying what plural forms are available.
    #   Additionally, counter is passed as first argument to format the string.
    def i18ncp(self, context, single, multiple, counter, *args):
>>>>>>> a4b5352b
        if self.__require_update:
            self._update()

        translated = multiple if counter != 1 else single #Default to hard-coded texts if no translation catalogue is loaded.
        if self.hasTranslationLoaded():
            message_with_context = "{0}\x04{1}".format(context, single) #\x04 is "end of transmission" byte, indicating to gettext that they are two different texts.
            message = self.__translation.ngettext(message_with_context, multiple, counter)

            if message != message_with_context:
                translated = message

        translated = translated.format(counter, args)
        return self._replaceTags(translated)

<<<<<<< HEAD
    def _replaceTags(self, string: str) -> str:
=======
    ##  Replace formatting tags in the string with globally-defined replacement
    #   values.
    #
    #   Which tags are replaced can be defined using the ``setTagReplacements``
    #   method.
    #
    #   \param string The text to replace tags in.
    #   \return The text with its tags replaced.
    def _replaceTags(self, string):
>>>>>>> a4b5352b
        output = string
        for key, value in self.__tag_replacements.items():
            source_open = "<{0}>".format(key)
            source_close = "</{0}>".format(key)

            if value:
                dest_open = "<{0}>".format(value)
                dest_close = "</{0}>".format(value)
            else:
                dest_open = ""
                dest_close = ""

            output = output.replace(source_open, dest_open).replace(source_close, dest_close)

        return output

<<<<<<< HEAD
    def _update(self) -> None:
        if not self.__name or not self.__language:
            self.__require_update = True
            return

=======
    ##  Fill the catalogue by loading the translated texts from file (again).
    def _update(self):
        if not self.__application:
            self.__require_update = True
            return

        if not self.__name:
            self.__name = self.__application.getApplicationName()
        if self.__language == "default":
            self.__language = self.__application.getApplicationLanguage()

        #Ask gettext for all the translations in the .mo files.
>>>>>>> a4b5352b
        for path in Resources.getAllPathsForType(Resources.i18n):
            if gettext.find(self.__name, path, languages = [self.__language]):
                self.__translation = gettext.translation(self.__name, path, languages = [self.__language])

        self.__require_update = False

    ##  Change the global tags that are replaced in every internationalised
    #   string.
    #
    #   If a text contains something of the form ``<key>`` or ``</key>``, then
    #   the word ``key`` will get replaced by whatever is in this dictionary at
    #   the specified key.
    #
    #   \param replacements A dictionary of strings to strings, indicating which
    #   words between tags should get replaced.
    @classmethod
    def setTagReplacements(cls, replacements: Dict[str, str]) -> None:
        cls.__tag_replacements = replacements

    ##  Set the ``Application`` instance to request the language and application
    #   name from.
    #
    #   \param application The ``Application`` instance of the application that
    #   is running.
    @classmethod
    def setApplicationName(cls, applicationName: str) -> None:
        cls.__name = applicationName
        cls.__require_update = True

    @classmethod
    def setLanguage(cls, language: str) -> None:
        cls.__language = language
        cls.__require_update = True

    # Default replacements discards all tags
    __tag_replacements = {
        "filename": None,
        "message": None
    }   # type: Dict[str, str]

<|MERGE_RESOLUTION|>--- conflicted
+++ resolved
@@ -31,24 +31,15 @@
     #   "default". When "default" is specified, the language to load will be
     #   determined based on the system"s language settings.
     #
-<<<<<<< HEAD
-    #   \note When `language` is `default`, the language to load can be overridden
-    #   using the "LANGUAGE" environment variable.
-    def __init__(self, name: str = None, language: str = "default") -> None: #pylint: disable=bad-whitespace
-=======
     #   \note When `language` is `default`, the language to load can be
     #   overridden using the "LANGUAGE" environment variable.
-    def __init__(self, name = None, language = "default"): #pylint: disable=bad-whitespace
->>>>>>> a4b5352b
+    def __init__(self, name: str = None, language: str = "default") -> None: #pylint: disable=bad-whitespace
         self.__name = name
         self.__language = language
         self.__translation = None   # type: gettext.NullTranslations
 
         self._update() #Load the actual translation document now that the language is set.
 
-<<<<<<< HEAD
-    def hasTranslationLoaded(self) -> bool:
-=======
     ##  Whether the translated texts are loaded into this catalogue.
     #
     #   If there are translated texts, it is safe to request the text with the
@@ -56,25 +47,18 @@
     #
     #   \return ``True`` if texts are loaded into this catalogue, or ``False``
     #   if they aren't.
-    def hasTranslationLoaded(self):
->>>>>>> a4b5352b
+    def hasTranslationLoaded(self) -> bool:
         return self.__translation is not None
 
     ##  Mark a string as translateable.
     #
     #   \param text The string to mark as translatable
-<<<<<<< HEAD
-    #   \param args Formatting arguments. These will replace formatting elements in the translated string. See python str.format()
-    #
-    #   \return The translated text or the untranslated text if no translation was found.
-    def i18n(self, text: str, *args: Any) -> str:
-=======
     #   \param args Formatting arguments. These will replace formatting elements
     #   in the translated string. See python ``str.format()``.
     #   \return The translated text or the untranslated text if no translation
     #   was found.
-    def i18n(self, text, *args):
->>>>>>> a4b5352b
+    def i18n(self, text: str, *args: Any) -> str:
+
         if self.__require_update:
             self._update()
 
@@ -91,18 +75,11 @@
     #   \param context The context of the string, i.e. something that explains
     #   the use of the text.
     #   \param text The text to mark translatable.
-<<<<<<< HEAD
-    #   \param args Formatting arguments. These will replace formatting elements in the translated string. See python str.format()
-    #
-    #   \return The translated text or the untranslated text if it was not found in this catalog.
-    def i18nc(self, context: str, text: str, *args: Any) -> str:
-=======
     #   \param args Formatting arguments. These will replace formatting elements
     #   in the translated string. See python ``str.format()``.
     #   \return The translated text or the untranslated text if it was not found
     #   in this catalog.
-    def i18nc(self, context, text, *args):
->>>>>>> a4b5352b
+    def i18nc(self, context: str, text: str, *args: Any) -> str:
         if self.__require_update:
             self._update()
 
@@ -129,23 +106,11 @@
     #   translation could be found. Note that the fallback simply checks if
     #   counter is greater than one and if so, returns the plural form.
     #
-<<<<<<< HEAD
-    #   \return The translated string, or the untranslated text if no translation could be found.
-    #           Note that the fallback simply checks if counter is greater than one and if so, returns
-    #           the plural form.
-    #
-    #   \note For languages other than English, more than one plural form might exist. The counter
-    #         is at all times used to determine what form to use, with the language files
-    #         specifying what plural forms are available.  Additionally, counter is passed as first
-    #         argument to format the string.
-    def i18np(self, single: str, multiple: str, counter: int, *args: Any) -> str:
-=======
     #   \note For languages other than English, more than one plural form might
     #   exist. The counter is at all times used to determine what form to use,
     #   with the language files specifying what plural forms are available.
     #   Additionally, counter is passed as first argument to format the string.
-    def i18np(self, single, multiple, counter, *args):
->>>>>>> a4b5352b
+    def i18np(self, single: str, multiple: str, counter: int, *args: Any) -> str:
         if self.__require_update:
             self._update()
 
@@ -170,23 +135,11 @@
     #   translation could be found. Note that the fallback simply checks if
     #   counter is greater than one and if so returns the plural form.
     #
-<<<<<<< HEAD
-    #   \return The translated string, or the untranslated text if no translation could be found.
-    #           Note that the fallback simply checks if counter is greater than one and if so, returns
-    #           the plural form.
-    #
-    #   \note For languages other than English, more than one plural form might exist. The counter
-    #         is at all times used to determine what form to use, with the language files
-    #         specifying what plural forms are available. Additionally, counter is passed as first
-    #         argument to format the string.
-    def i18ncp(self, context: str, single: str, multiple: str, counter: int, *args: Any) -> str:
-=======
     #   \note For languages other than English, more than one plural form might
     #   exist. The counter is at all times used to determine what form to use,
     #   with the language files specifying what plural forms are available.
     #   Additionally, counter is passed as first argument to format the string.
-    def i18ncp(self, context, single, multiple, counter, *args):
->>>>>>> a4b5352b
+    def i18ncp(self, context: str, single: str, multiple: str, counter: int, *args: Any) -> str:
         if self.__require_update:
             self._update()
 
@@ -201,9 +154,6 @@
         translated = translated.format(counter, args)
         return self._replaceTags(translated)
 
-<<<<<<< HEAD
-    def _replaceTags(self, string: str) -> str:
-=======
     ##  Replace formatting tags in the string with globally-defined replacement
     #   values.
     #
@@ -212,8 +162,7 @@
     #
     #   \param string The text to replace tags in.
     #   \return The text with its tags replaced.
-    def _replaceTags(self, string):
->>>>>>> a4b5352b
+    def _replaceTags(self, string: str) -> str:
         output = string
         for key, value in self.__tag_replacements.items():
             source_open = "<{0}>".format(key)
@@ -230,15 +179,8 @@
 
         return output
 
-<<<<<<< HEAD
+    ##  Fill the catalogue by loading the translated texts from file (again).
     def _update(self) -> None:
-        if not self.__name or not self.__language:
-            self.__require_update = True
-            return
-
-=======
-    ##  Fill the catalogue by loading the translated texts from file (again).
-    def _update(self):
         if not self.__application:
             self.__require_update = True
             return
@@ -249,7 +191,6 @@
             self.__language = self.__application.getApplicationLanguage()
 
         #Ask gettext for all the translations in the .mo files.
->>>>>>> a4b5352b
         for path in Resources.getAllPathsForType(Resources.i18n):
             if gettext.find(self.__name, path, languages = [self.__language]):
                 self.__translation = gettext.translation(self.__name, path, languages = [self.__language])
