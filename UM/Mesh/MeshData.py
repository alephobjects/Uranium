# Copyright (c) 2015 Ultimaker B.V.
# Uranium is released under the terms of the LGPLv3 or higher.

from UM.Math.Vector import Vector
from UM.Math.AxisAlignedBox import AxisAlignedBox
from UM.Logger import Logger
from UM.Math import NumPyUtil
from UM.Math.Matrix import Matrix

from enum import Enum
from typing import List, Optional

import threading
import numpy
import numpy.linalg
import scipy.spatial
import hashlib
from time import time
numpy.seterr(all="ignore") # Ignore warnings (dev by zero)

MAXIMUM_HULL_VERTICES_COUNT = 1024   # Maximum number of vertices to have in the convex hull.

class MeshType(Enum):
    faces = 1 # Start at one, as 0 is false (so if this is used in a if statement, it's always true)
    pointcloud = 2

# This object is being used as a 'symbol' to identify parameters have not been explicitly supplied
# to the set() method. We can't use the value None for this purpose because it is also a valid (new)
# value to set a field to in set().
Reuse = object()


##  Class to hold a list of verts and possibly how (and if) they are connected.
#
#   This class stores three numpy arrays that contain the data for a mesh. Vertices
#   are stored as a two-dimensional array of floats with the rows being individual
#   vertices and the three columns being the X, Y and Z components of the vertices.
#   Normals are stored in the same manner and kept in sync with the vertices. Indices
#   are stored as a two-dimensional array of integers with the rows being the individual
#   faces and the three columns being the indices that refer to the individual vertices.
#
#   attributes: a dict with {"value", "opengl_type", "opengl_name"} type in vector2f, vector3f, uniforms, ...
class MeshData:
    def __init__(self, vertices=None, normals=None, indices=None, colors=None, uvs=None, file_name=None,
                 center_position=None, zero_position=None, type = MeshType.faces, attributes=None):
        self._vertices = NumPyUtil.immutableNDArray(vertices)
        self._normals = NumPyUtil.immutableNDArray(normals)
        self._indices = NumPyUtil.immutableNDArray(indices)
        self._colors = NumPyUtil.immutableNDArray(colors)
        self._uvs = NumPyUtil.immutableNDArray(uvs)
        self._vertex_count = len(self._vertices) if self._vertices is not None else 0
        self._face_count = len(self._indices) if self._indices is not None else 0
        self._type = type
        self._file_name = file_name  # type: str
        # original center position
        self._center_position = center_position
        # original zero position, is changed after transformation
        if zero_position is not None:
            self._zero_position = zero_position
        else:
            self._zero_position = Vector(0, 0, 0) # type: Vector
        self._convex_hull = None    # type: Optional[scipy.spatial.ConvexHull]
        self._convex_hull_vertices = None  # type: Optional[numpy.ndarray]
        self._convex_hull_lock = threading.Lock()

        self._attributes = {}
        if attributes is not None:
            for key, attribute in attributes.items():
                new_value = {}
                for attribute_key, attribute_value in attribute.items():
                    if attribute_key == "value":
                        new_value["value"] = NumPyUtil.immutableNDArray(attribute_value)
                    else:
                        new_value[attribute_key] = attribute_value
                self._attributes[key] = new_value

    ## Create a new MeshData with specified changes
    #   \return \type{MeshData}
    def set(self, vertices=Reuse, normals=Reuse, indices=Reuse, colors=Reuse, uvs=Reuse, file_name=Reuse,
            center_position=Reuse, zero_position=Reuse, attributes=Reuse) -> "MeshData":
        vertices = vertices if vertices is not Reuse else self._vertices
        normals = normals if normals is not Reuse else self._normals
        indices = indices if indices is not Reuse else self._indices
        colors = colors if colors is not Reuse else self._colors
        uvs = uvs if uvs is not Reuse else self._uvs
        file_name = file_name if file_name is not Reuse else self._file_name
        center_position = center_position if center_position is not Reuse else self._center_position
        zero_position = zero_position if zero_position is not Reuse else self._zero_position
        attributes = attributes if attributes is not Reuse else self._attributes

        return MeshData(vertices=vertices, normals=normals, indices=indices, colors=colors, uvs=uvs,
                        file_name=file_name, center_position=center_position, zero_position=zero_position, attributes=attributes)

    def getHash(self):
        m = hashlib.sha256()
        m.update(self.getVerticesAsByteArray())
        return m.hexdigest()

    def getCenterPosition(self) -> Vector:
        return self._center_position

    def getZeroPosition(self) -> Vector:
        return self._zero_position

    def getType(self):
        return self._type

    def getFaceCount(self) -> int:
        return self._face_count

    ##  Get the array of vertices
    def getVertices(self) -> numpy.ndarray:
        return self._vertices

    ##  Get the number of vertices
    def getVertexCount(self) -> int:
        return self._vertex_count

    ##  Get a vertex by index
    def getVertex(self, index):
        try:
            return self._vertices[index]
        except IndexError:
            return None

    ##  Return whether this mesh has vertex normals.
    def hasNormals(self) -> bool:
        return self._normals is not None

    ##  Return the list of vertex normals.
    def getNormals(self) -> numpy.ndarray:
        return self._normals

    ##  Return whether this mesh has indices.
    def hasIndices(self) -> bool:
        return self._indices is not None

    ##  Get the array of indices
    #   \return \type{numpy.ndarray}
    def getIndices(self) -> numpy.ndarray:
        return self._indices

    def hasColors(self) -> bool:
        return self._colors is not None

    def getColors(self) -> numpy.ndarray:
        return self._colors

    def hasUVCoordinates(self) -> bool:
        return self._uvs is not None

    def getFileName(self) -> str:
        return self._file_name

    ##  Transform the meshdata, center and zero position by given Matrix
    #   \param transformation 4x4 homogenous transformation matrix
    def getTransformed(self, transformation: Matrix) -> "MeshData":
        if self._vertices is not None:
            transformed_vertices = transformVertices(self._vertices, transformation)
            transformed_normals = transformNormals(self._normals, transformation) if self._normals is not None else None

            transformation_matrix = transformation.getTransposed()
            if self._center_position is not None:
                center_position = self._center_position.multiply(transformation_matrix)
            else:
                center_position = Reuse
            zero_position = self._zero_position.multiply(transformation_matrix)

            return self.set(vertices=transformed_vertices, normals=transformed_normals, center_position=center_position, zero_position=zero_position)
        else:
            return MeshData(vertices = self._vertices)

    ##  Get the extents of this mesh.
    #
    #   \param matrix The transformation matrix from model to world coordinates.
    def getExtents(self, matrix: Optional[Matrix] = None) -> Optional[AxisAlignedBox]:
        if self._vertices is None:
            return None

        data = numpy.pad(self.getConvexHullVertices(), ((0, 0), (0, 1)), "constant", constant_values=(0.0, 1.0))

        if matrix is not None:
            transposed = matrix.getTransposed().getData()
            data = data.dot(transposed)
            data += transposed[:, 3]
            data = data[:, 0:3]

        min = data.min(axis=0)
        max = data.max(axis=0)

        return AxisAlignedBox(minimum=Vector(min[0], min[1], min[2]), maximum=Vector(max[0], max[1], max[2]))

    ##  Get all vertices of this mesh as a bytearray
    #
    #   \return A bytearray object with 3 floats per vertex.
    def getVerticesAsByteArray(self) -> Optional[bytes]:
        if self._vertices is None:
            return None
        return self._vertices.tostring()

    ##  Get all normals of this mesh as a bytearray
    #
    #   \return A bytearray object with 3 floats per normal.
    def getNormalsAsByteArray(self) -> Optional[bytes]:
        if self._normals is None:
            return None
        return self._normals.tostring()

    ##  Get all indices as a bytearray
    #
    #   \return A bytearray object with 3 ints per face.
    def getIndicesAsByteArray(self) -> Optional[bytes]:
        if self._indices is None:
            return None
        return self._indices.tostring()

    def getColorsAsByteArray(self) -> Optional[bytes]:
        if self._colors is None:
            return None
        return self._colors.tostring()

    def getUVCoordinatesAsByteArray(self) -> Optional[bytes]:
        if self._uvs is None:
            return None
        return self._uvs.tostring()

    #######################################################################
    # Convex hull handling
    #######################################################################
    def _computeConvexHull(self):
        points = self.getVertices()
        if points is None:
            return
        self._convex_hull = approximateConvexHull(points, MAXIMUM_HULL_VERTICES_COUNT)

    ##  Gets the Convex Hull of this mesh
    #
    #    \return \type{scipy.spatial.ConvexHull}
    def getConvexHull(self) -> Optional[scipy.spatial.ConvexHull]:
        with self._convex_hull_lock:
            if self._convex_hull is None:
                self._computeConvexHull()
            return self._convex_hull

    ##  Gets the convex hull points
    #
    #   \return \type{numpy.ndarray} the vertices which describe the convex hull
    def getConvexHullVertices(self) -> numpy.ndarray:
        if self._convex_hull_vertices is None:
            convex_hull = self.getConvexHull()
            self._convex_hull_vertices = numpy.take(convex_hull.points, convex_hull.vertices, axis=0)
        return self._convex_hull_vertices

    ##  Gets transformed convex hull points
    #
    #   \return \type{numpy.ndarray} the vertices which describe the convex hull
    def getConvexHullTransformedVertices(self, transformation: Matrix) -> Optional[numpy.ndarray]:
        vertices = self.getConvexHullVertices()
        if vertices is not None:
            return transformVertices(vertices, transformation)
        else:
            return None

    def hasAttribute(self, key: str) -> bool:
        return key in self._attributes

    ##  the return value is a dict with at least keys opengl_name, opengl_type, value
    def getAttribute(self, key: str):
        return self._attributes[key]

    ##  Return attribute names in alphabetical order
    #   The sorting assures that the order is always the same.
    def attributeNames(self) -> List[str]:
        result = list(self._attributes.keys())
        result.sort()
        return result

    def toString(self) -> str:
        return "MeshData(_vertices=" + str(self._vertices) + ", _normals=" + str(self._normals) + ", _indices=" + \
               str(self._indices) + ", _colors=" + str(self._colors) + ", _uvs=" + str(self._uvs) + ", _attributes=" + \
               str(self._attributes.keys()) + ") "


##  Transform an array of vertices using a matrix
#
#   \param vertices \type{numpy.ndarray} array of 3D vertices
#   \param transformation a 4x4 matrix
#   \return \type{numpy.ndarray} the transformed vertices
def transformVertices(vertices: numpy.ndarray, transformation: Matrix) -> numpy.ndarray:
    data = numpy.pad(vertices, ((0, 0), (0, 1)), "constant", constant_values=(0.0, 0.0))
    data = data.dot(transformation.getTransposed().getData())
    data += transformation.getData()[:, 3]
    data = data[:, 0:3]
    return data


##  Transform an array of normals using a matrix
#
#   \param normals \type{numpy.ndarray} array of 3D normals
#   \param transformation a 4x4 matrix
#   \return \type{numpy.ndarray} the transformed normals
#
#   \note This assumes the normals are untranslated unit normals, and returns the same.
def transformNormals(normals: numpy.ndarray, transformation: Matrix) -> numpy.ndarray:
    data = numpy.pad(normals, ((0, 0), (0, 1)), "constant", constant_values=(0.0, 0.0))

    # Get the translation from the transformation so we can cancel it later.
    translation = transformation.getTranslation()

    # Transform the normals so they get the proper rotation
    data = data.dot(transformation.getTransposed().getData())
    data += transformation.getData()[:, 3]
    data = data[:, 0:3]

    # Cancel the translation since normals should always go from origin to a point on the unit sphere.
    data[:] -= translation.getData()

    # Re-normalize the normals, since the transformation can contain scaling.
    lengths = numpy.linalg.norm(data, axis = 1)
    data[:, 0] /= lengths
    data[:, 1] /= lengths
    data[:, 2] /= lengths

    return data


##  Round an array of vertices off to the nearest multiple of unit
#
#   \param vertices \type{numpy.ndarray} the source array of vertices
#   \param unit \type{float} the unit to scale the vertices to
#   \return \type{numpy.ndarray} the rounded vertices
def roundVertexArray(vertices: numpy.ndarray, unit: float) -> numpy.ndarray:
    expanded = vertices / unit
    rounded = expanded.round(0)
    return rounded * unit


##  Extract the unique vectors from an array of vectors
#
#   \param vertices \type{numpy.ndarray} the source array of vertices
#   \return \type{numpy.ndarray} the array of unique vertices
def uniqueVertices(vertices: numpy.ndarray) -> numpy.ndarray:
    vertex_byte_view = numpy.ascontiguousarray(vertices).view(
        numpy.dtype((numpy.void, vertices.dtype.itemsize * vertices.shape[1])))
    _, idx = numpy.unique(vertex_byte_view, return_index=True)
    return vertices[idx]  # Select the unique rows by index.


##  Compute an approximation of the convex hull of an array of vertices
#
#   \param vertices \type{numpy.ndarray} the source array of vertices
#   \param target_count \type{int} the maximum number of vertices which may be in the result
#   \return \type{scipy.spatial.ConvexHull} the convex hull or None if the input was degenerate
def approximateConvexHull(vertex_data: numpy.ndarray, target_count: int) -> Optional[scipy.spatial.ConvexHull]:
    start_time = time()

    input_max = target_count * 50   # Maximum number of vertices we want to feed to the convex hull algorithm.
<<<<<<< HEAD
    unit_size = 0.01               # Initial rounding interval. i.e. round to 0.01.
=======
    unit_size = 0.0125             # Initial rounding interval. i.e. round to 0.125.
    max_unit_size = 0.01
>>>>>>> ed97d525

    # Round off vertices and extract the uniques until the number of vertices is below the input_max.
    while len(vertex_data) > input_max and unit_size <= max_unit_size:
        new_vertex_data = uniqueVertices(roundVertexArray(vertex_data, unit_size))
        # Check if there is variance in Z value, we need it for the convex hull calculation
        if numpy.amin(new_vertex_data[:, 1]) != numpy.amax(new_vertex_data[:, 1]):
            vertex_data = new_vertex_data
        else:
            # Prevent convex hull calculation from crashing
            Logger.log("w", "Stopped shrinking data because otherwise the convex hull calculation will crash. Vertices: %s (target: %s)" % (len(vertex_data), input_max))
            break
        unit_size *= 2

    if len(vertex_data) < 4:
        return None

    # Take the convex hull and keep on rounding it off until the number of vertices is below the target_count.
    hull_result = scipy.spatial.ConvexHull(vertex_data)
    vertex_data = numpy.take(hull_result.points, hull_result.vertices, axis=0)

    while len(vertex_data) > target_count and unit_size <= max_unit_size:
        vertex_data = uniqueVertices(roundVertexArray(vertex_data, unit_size))
        hull_result = scipy.spatial.ConvexHull(vertex_data)
        vertex_data = numpy.take(hull_result.points, hull_result.vertices, axis=0)
        unit_size *= 2

    end_time = time()
    Logger.log("d", "approximateConvexHull(target_count=%s) Calculating 3D convex hull took %s seconds. %s input vertices. %s output vertices.",
               target_count, end_time - start_time, len(vertex_data), len(hull_result.vertices))
    return hull_result


##  Calculate the normals of this mesh, assuming it was created by using addFace (eg; the verts are connected)
#
#   \param vertices \type{narray} list of vertices as a 1D list of float triples
#   \param vertex_count \type{integer} the number of vertices to use in the vertices array
#   \return \type{narray} list normals as a 1D array of floats, each group of 3 floats is a vector
def calculateNormalsFromVertices(vertices: numpy.ndarray, vertex_count: int) -> numpy.ndarray:
    start_time = time()
    # Numpy magic!

    # Old way of doing it, asuming that each face has 3 unique verts
    # Then, take the cross product of each pair of vectors formed from a set of three vertices.
    # The [] operator on a numpy array returns itself a numpy array. The slicing syntax is [begin:end:step],
    # so in this case we perform the cross over a two arrays. The first array is built from the difference
    # between every second item in the array starting at two and every third item in the array starting at
    # zero. The second array is built from the difference between every third item in the array starting at
    # two and every third item in the array starting at zero. The cross operation then returns an array of
    # the normals of each set of three vertices.
    n = numpy.cross(vertices[1:vertex_count:3] - vertices[:vertex_count:3],
                    vertices[2:vertex_count:3] - vertices[:vertex_count:3])
    # We then calculate the length for each normal and perform normalization on the normals.
    l = numpy.linalg.norm(n, axis=1)
    n[:, 0] /= l
    n[:, 1] /= l
    n[:, 2] /= l
    # Finally, we store the normals per vertex, with each face normal being repeated three times, once for
    # every vertex.
    normals = n.repeat(3, axis=0)

    end_time = time()
    Logger.log("d", "Calculating normals took %s seconds", end_time - start_time)
    return normals


## Calculate the normals of this mesh of triagles using indexes.
#
#   \param vertices \type{narray} list of vertices as a 1D list of float triples
#   \param indices \type{narray} list of indices as a 1D list of integers
#   \param face_count \type{integer} the number of triangles defined by the indices array
#   \return \type{narray} list normals as a 1D array of floats, each group of 3 floats is a vector
def calculateNormalsFromIndexedVertices(vertices: numpy.ndarray, indices: numpy.ndarray, face_count: int) -> numpy.ndarray:
    start_time = time()
    # Numpy magic!
    # First, reset the normals
    normals = numpy.zeros((face_count*3, 3), dtype=numpy.float32)

    for face in indices[0:face_count]:
        normals[face[0]] = numpy.cross(vertices[face[0]] - vertices[face[1]], vertices[face[0]] - vertices[face[2]])
        length = numpy.linalg.norm(normals[face[0]])
        normals[face[0]] /= length
        normals[face[1]] = normals[face[0]]
        normals[face[2]] = normals[face[0]]
    end_time = time()
    Logger.log("d", "Calculating normals took %s seconds", end_time - start_time)
    return normals<|MERGE_RESOLUTION|>--- conflicted
+++ resolved
@@ -355,12 +355,9 @@
     start_time = time()
 
     input_max = target_count * 50   # Maximum number of vertices we want to feed to the convex hull algorithm.
-<<<<<<< HEAD
-    unit_size = 0.01               # Initial rounding interval. i.e. round to 0.01.
-=======
+
     unit_size = 0.0125             # Initial rounding interval. i.e. round to 0.125.
     max_unit_size = 0.01
->>>>>>> ed97d525
 
     # Round off vertices and extract the uniques until the number of vertices is below the input_max.
     while len(vertex_data) > input_max and unit_size <= max_unit_size:
