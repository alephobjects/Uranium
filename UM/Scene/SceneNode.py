--- conflicted
+++ resolved
@@ -729,39 +729,7 @@
                 aabb = aabb + child.getBoundingBox()
         self._aabb = aabb
 
-<<<<<<< HEAD
-
-    def LOG_MATRIX( self, str_matrix_name, matrix ):
-        Logger.log("d", "\n ................................................................... " )
-
-        Logger.log("d", "\n %s: ", str_matrix_name  )
-        if( matrix != None ):
-            Logger.log("d", "%f  %f  %f  %f", matrix.at(0,0),  matrix.at(0,1), matrix.at(0,2), matrix.at(0,3) )
-            Logger.log("d", "%f  %f  %f  %f", matrix.at(1,0),  matrix.at(1,1), matrix.at(1,2), matrix.at(1,3) )
-            Logger.log("d", "%f  %f  %f  %f", matrix.at(2,0),  matrix.at(2,1), matrix.at(2,2), matrix.at(2,3) )
-            Logger.log("d", "%f  %f  %f  %f", matrix.at(3,0),  matrix.at(3,1), matrix.at(3,2), matrix.at(3,3) )
-        else:
-            Logger.log("d", "\n %s in None ", str_matrix_name )
-
-        Logger.log("d", "................................................................... \n" )
-
-    def LOG_QUATERNION( self, str_quaternion_name, quaternion ):
-        Logger.log("d", "\n ................................................................... " )
-        Logger.log("d", "\n %s: ", str_quaternion_name )
-        Logger.log("d", "%f  %f  %f  %f", quaternion.toMatrix().at(0,0),  quaternion.toMatrix().at(0,1), quaternion.toMatrix().at(0,2), quaternion.toMatrix().at(0,3) )
-        Logger.log("d", "%f  %f  %f  %f", quaternion.toMatrix().at(1,0),  quaternion.toMatrix().at(1,1), quaternion.toMatrix().at(1,2), quaternion.toMatrix().at(1,3) )
-        Logger.log("d", "%f  %f  %f  %f", quaternion.toMatrix().at(2,0),  quaternion.toMatrix().at(2,1), quaternion.toMatrix().at(2,2), quaternion.toMatrix().at(2,3) )
-        Logger.log("d", "%f  %f  %f  %f", quaternion.toMatrix().at(3,0),  quaternion.toMatrix().at(3,1), quaternion.toMatrix().at(3,2), quaternion.toMatrix().at(3,3) )
-        Logger.log("d", "................................................................... \n" )
-
-    def LOG_VECTOR( self, str_vector_name, vector ):
-        Logger.log("d", "\n ................................................................... " )
-        Logger.log("d", "\n %s: ", str_vector_name )
-        Logger.log("d", "%f  %f  %f", vector.x,  vector.y, vector.z )
-        Logger.log("d", "................................................................... \n" )
-=======
     ##  String output for debugging.
     def __str__(self):
         name = self._name if self._name != "" else hex(id(self))
-        return "<" + self.__class__.__qualname__ + " object: '" + name + "'>"
->>>>>>> ed97d525
+        return "<" + self.__class__.__qualname__ + " object: '" + name + "'>"