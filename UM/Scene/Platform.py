# Copyright (c) 2015 Ultimaker B.V.
# Uranium is released under the terms of the AGPLv3 or higher.

from . import SceneNode

from UM.Application import Application
from UM.View.Renderer import Renderer
from UM.Resources import Resources

class Platform(SceneNode.SceneNode):
    def __init__(self, parent):
        super().__init__(parent)

        self._settings = None
        self._material = None
        self._texture = None
        Application.getInstance().getMachineManager().activeMachineInstanceChanged.connect(self._onActiveMachineChanged)
        self._onActiveMachineChanged()

        self.setCalculateBoundingBox(False)

    def render(self, renderer):
        if not self._material:
            self._material = renderer.createMaterial(
                Resources.getPath(Resources.Shaders, "default.vert"),
                Resources.getPath(Resources.Shaders, "platform.frag")
            )
            self._material.setUniformValue("u_ambientColor", [0.3, 0.3, 0.3, 1.0])
            self._material.setUniformValue("u_diffuseColor", [1.0, 1.0, 1.0, 1.0])
            self._material.setUniformValue("u_opacity", 0.5)
            if self._texture:
                self._material.setUniformTexture("u_texture", Resources.getPath(Resources.Images, self._texture))

        if self.getMeshData():
            renderer.queueNode(self, material = self._material, transparent = True)
            return True

    def _onActiveMachineChanged(self):
        if self._settings:
            self.setMeshData(None)

        app = Application.getInstance()
        self._settings = app.getMachineManager().getActiveMachineInstance()
        if self._settings:
            mesh = self._settings.getPlatformMesh()
            if not mesh:
                mesh = "" # Dirty hack to ensure that if no mesh is set it doesn't crash.

<<<<<<< HEAD
            self.setMeshData(app.getMeshFileHandler().read(Resources.getPath(Resources.Meshes, mesh), center = False))
=======
            self.setMeshData(app.getMeshFileHandler().read(Resources.getPath(Resources.MeshesLocation, mesh), center = False).getMeshData())
>>>>>>> bc9a8348
            self._texture = self._settings.getPlatformTexture()

            if self._material and self._texture:
                self._material.setUniformTexture("u_texture", Resources.getPath(Resources.Images, self._texture))<|MERGE_RESOLUTION|>--- conflicted
+++ resolved
@@ -46,11 +46,7 @@
             if not mesh:
                 mesh = "" # Dirty hack to ensure that if no mesh is set it doesn't crash.
 
-<<<<<<< HEAD
-            self.setMeshData(app.getMeshFileHandler().read(Resources.getPath(Resources.Meshes, mesh), center = False))
-=======
-            self.setMeshData(app.getMeshFileHandler().read(Resources.getPath(Resources.MeshesLocation, mesh), center = False).getMeshData())
->>>>>>> bc9a8348
+            self.setMeshData(app.getMeshFileHandler().read(Resources.getPath(Resources.Meshes, mesh), center = False).getMeshData())
             self._texture = self._settings.getPlatformTexture()
 
             if self._material and self._texture:
