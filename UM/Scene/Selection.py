# Copyright (c) 2015 Ultimaker B.V.
# Uranium is released under the terms of the LGPLv3 or higher.
from typing import List

from UM.Signal import Signal
from UM.Math.Vector import Vector
from UM.Math.AxisAlignedBox import AxisAlignedBox
from UM.Scene.SceneNode import SceneNode
from UM.Scene.Plane import Plane

from UM.Operations.GroupedOperation import GroupedOperation

import copy


##    This class is responsible for keeping track of what objects are selected
#     It uses signals to notify others of changes in the selection
#     It also has a convenience function that allows it to apply a single operation
#     to all selected objects.
class Selection:
    @classmethod
    def add(cls, object):
        if object not in cls.__selection:
            cls.__selection.append(object)
            object.transformationChanged.connect(cls._onTransformationChanged)
            cls._onTransformationChanged(object)
            cls.selectionChanged.emit()

    @classmethod
    def remove(cls, object):
        if object in cls.__selection:
            cls.__selection.remove(object)
            object.transformationChanged.disconnect(cls._onTransformationChanged)
            cls._onTransformationChanged(object)
            cls.selectionChanged.emit()

    @classmethod
    ##  Get number of selected objects
    def getCount(cls):
        return len(cls.__selection)

    @classmethod
    def getAllSelectedObjects(cls):
        return cls.__selection

    @classmethod
    def getBoundingBox(cls):
        bounding_box = None  # don't start with an empty bounding box, because that includes (0,0,0)
        for node in cls.__selection:
<<<<<<< HEAD
            if type(node) is SceneNode or type(node) is Plane:
                if not bounding_box:
                    bounding_box = node.getBoundingBox()
                else:
                    bounding_box = bounding_box + node.getBoundingBox()
=======
            if not isinstance(node, SceneNode):
                continue

            if not bounding_box:
                bounding_box = node.getBoundingBox()
            else:
                bounding_box = bounding_box + node.getBoundingBox()
>>>>>>> ed97d525

        if not bounding_box:
            bounding_box = AxisAlignedBox.Null

        return bounding_box

    @classmethod
    ##  Get selected object by index
    #   \param index index of the object to return
    #   \returns selected object or None if index was incorrect / not found
    def getSelectedObject(cls, index):
        try:
            return cls.__selection[index]
        except:
            return None

    @classmethod
    def isSelected(cls, object):
        return object in cls.__selection

    @classmethod
    def clear(cls):
        cls.__selection.clear()
        cls.selectionChanged.emit()

    @classmethod
    ##  Check if anything is selected at all.
    def hasSelection(cls):
        return bool(cls.__selection)

    selectionChanged = Signal()

    selectionCenterChanged = Signal()

    @classmethod
    def getSelectionCenter(cls):
        if not cls.__selection:
            cls.__selection_center = Vector.Null

        return cls.__selection_center

    ##  Apply an operation to the entire selection
    #
    #   This will create and push an operation onto the operation stack. Dependent
    #   on whether there is one item selected or multiple it will be just the
    #   operation or a grouped operation containing the operation for each selected
    #   node.
    #
    #   \param operation \type{Class} The operation to create and push. It should take a SceneNode as first positional parameter.
    #   \param args The additional positional arguments passed along to the operation constructor.
    #   \param kwargs The additional keyword arguments that will be passed along to the operation constructor.
    #
    #   \return list of instantiated operations
    @classmethod
    def applyOperation(cls, operation, *args, **kwargs):
        if not cls.__selection:
            return

        operations = []

        if len(cls.__selection) == 1:
            node = cls.__selection[0]
            op = operation(node, *args, **kwargs)
            operations.append(op)
        else:
            op = GroupedOperation()

            for node in Selection.getAllSelectedObjects():
                sub_op = operation(node, *args, **kwargs)
                op.addOperation(sub_op)
                operations.append(sub_op)

        op.push()
        return operations

    @classmethod
    def _onTransformationChanged(cls, node):
        cls.__selection_center = Vector.Null

        for object in cls.__selection:
            cls.__selection_center = cls.__selection_center + object.getWorldPosition()

        cls.__selection_center = cls.__selection_center / len(cls.__selection)

        cls.selectionCenterChanged.emit()

    __selection = []    # type: List[SceneNode]
    __selection_center = Vector(0, 0, 0)<|MERGE_RESOLUTION|>--- conflicted
+++ resolved
@@ -47,21 +47,12 @@
     def getBoundingBox(cls):
         bounding_box = None  # don't start with an empty bounding box, because that includes (0,0,0)
         for node in cls.__selection:
-<<<<<<< HEAD
             if type(node) is SceneNode or type(node) is Plane:
                 if not bounding_box:
                     bounding_box = node.getBoundingBox()
                 else:
                     bounding_box = bounding_box + node.getBoundingBox()
-=======
-            if not isinstance(node, SceneNode):
-                continue
 
-            if not bounding_box:
-                bounding_box = node.getBoundingBox()
-            else:
-                bounding_box = bounding_box + node.getBoundingBox()
->>>>>>> ed97d525
 
         if not bounding_box:
             bounding_box = AxisAlignedBox.Null
