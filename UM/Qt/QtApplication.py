# Copyright (c) 2015 Ultimaker B.V.
# Uranium is released under the terms of the AGPLv3 or higher.

import sys
import os
import signal
import platform

from PyQt5.QtCore import Qt, QObject, QCoreApplication, QEvent, pyqtSlot, QLocale, QTranslator, QLibraryInfo, QT_VERSION_STR, PYQT_VERSION_STR
from PyQt5.QtQml import QQmlApplicationEngine, qmlRegisterType, qmlRegisterSingletonType
from PyQt5.QtWidgets import QApplication, QSplashScreen, QMessageBox
from PyQt5.QtGui import QGuiApplication, QPixmap, QSurfaceFormat
from PyQt5.QtCore import QTimer

from UM.Application import Application
from UM.Qt.QtRenderer import QtRenderer
from UM.Qt.Bindings.Bindings import Bindings
from UM.Signal import Signal, signalemitter
from UM.Resources import Resources
from UM.Logger import Logger
from UM.Preferences import Preferences
from UM.i18n import i18nCatalog
from UM.View.GL.OpenGLContext import OpenGLContext
import UM.Settings.InstanceContainer #For version upgrade to know the version number.
import UM.Settings.ContainerStack #For version upgrade to know the version number.
import UM.Preferences #For version upgrade to know the version number.
import UM.VersionUpgradeManager

import UM.Qt.Bindings.Theme

# Raised when we try to use an unsupported version of a dependency.
class UnsupportedVersionError(Exception):
    pass

# Check PyQt version, we only support 5.4 or higher.
major, minor = PYQT_VERSION_STR.split(".")[0:2]
if int(major) < 5 or int(minor) < 4:
    raise UnsupportedVersionError("This application requires at least PyQt 5.4.0")

##  Application subclass that provides a Qt application object.
@signalemitter
class QtApplication(QApplication, Application):
    def __init__(self, **kwargs):
        plugin_path = ""
        if sys.platform == "win32":
            if hasattr(sys, "frozen"):
                plugin_path = os.path.join(os.path.dirname(os.path.abspath(sys.executable)), "PyQt5", "plugins")
                Logger.log("i", "Adding QT5 plugin path: %s" % (plugin_path))
                QCoreApplication.addLibraryPath(plugin_path)
            else:
                import site
                for dir in site.getsitepackages():
                    QCoreApplication.addLibraryPath(os.path.join(dir, "PyQt5", "plugins"))
        elif sys.platform == "darwin":
            plugin_path = os.path.join(Application.getInstallPrefix(), "Resources", "plugins")

        if plugin_path:
            Logger.log("i", "Adding QT5 plugin path: %s" % (plugin_path))
            QCoreApplication.addLibraryPath(plugin_path)

        os.environ["QSG_RENDER_LOOP"] = "basic"

        super().__init__(sys.argv, **kwargs)

<<<<<<< HEAD
        self.setStyle("fusion")

        self._plugins_loaded = False #Used to determine when it's safe to use the plug-ins.
=======
        self.setAttribute(Qt.AA_UseDesktopOpenGL)
        major_version, minor_version, profile = OpenGLContext.detectBestOpenGLVersion()

        if major_version is None and minor_version is None and profile is None:
            Logger.log("e", "Startup failed because OpenGL version probing has failed: tried to create a 2.0 and 4.1 context. Exiting")
            QMessageBox.critical(None, "Failed to probe OpenGL",
                "Could not probe OpenGL. This program requires OpenGL 2.0 or higher. Please check your video card drivers.")
            sys.exit(1)
        else:
            Logger.log("d", "Detected most suitable OpenGL context version: %s" % (
                OpenGLContext.versionAsText(major_version, minor_version, profile)))
        OpenGLContext.setDefaultFormat(major_version, minor_version, profile = profile)

        self._plugins_loaded = False  # Used to determine when it's safe to use the plug-ins.
>>>>>>> bfe0ba9c
        self._main_qml = "main.qml"
        self._engine = None
        self._renderer = None
        self._main_window = None
        self._theme = None

        self._shutting_down = False
        self._qml_import_paths = []
        self._qml_import_paths.append(os.path.join(os.path.dirname(sys.executable), "qml"))
        self._qml_import_paths.append(os.path.join(Application.getInstallPrefix(), "Resources", "qml"))

        try:
            self._splash = self._createSplashScreen()
        except FileNotFoundError:
            self._splash = None
        else:
            self._splash.show()
            self.processEvents()

        signal.signal(signal.SIGINT, signal.SIG_DFL)
        # This is done here as a lot of plugins require a correct gl context. If you want to change the framework,
        # these checks need to be done in your <framework>Application.py class __init__().

        i18n_catalog = i18nCatalog("uranium")

        self.showSplashMessage(i18n_catalog.i18nc("@info:progress", "Loading plugins..."))
        self._loadPlugins()
        self.parseCommandLine()
        Logger.log("i", "Command line arguments: %s", self._parsed_command_line)
        self._plugin_registry.checkRequiredPlugins(self.getRequiredPlugins())

        self.showSplashMessage(i18n_catalog.i18nc("@info:progress", "Updating configuration..."))
        upgraded = UM.VersionUpgradeManager.VersionUpgradeManager.getInstance().upgrade()
        if upgraded:
            preferences = Preferences.getInstance() #Preferences might have changed. Load them again.
                                                       #Note that the language can't be updated, so that will always revert to English.
            try:
                preferences.readFromFile(Resources.getPath(Resources.Preferences, self._application_name + ".cfg"))
            except FileNotFoundError:
                pass

        self.showSplashMessage(i18n_catalog.i18nc("@info:progress", "Loading preferences..."))
        try:
            file = Resources.getPath(Resources.Preferences, self.getApplicationName() + ".cfg")
            Preferences.getInstance().readFromFile(file)
        except FileNotFoundError:
            pass

    def run(self):
        pass

    def hideMessage(self, message):
        with self._message_lock:
            if message in self._visible_messages:
                self._visible_messages.remove(message)
                self.visibleMessageRemoved.emit(message)

    def showMessage(self, message):
        with self._message_lock:
            if message not in self._visible_messages:
                self._visible_messages.append(message)
                message.setTimer(QTimer())
                self.visibleMessageAdded.emit(message)

    def setMainQml(self, path):
        self._main_qml = path

    def initializeEngine(self):
        # TODO: Document native/qml import trickery
        Bindings.register()

        self._engine = QQmlApplicationEngine()

        for path in self._qml_import_paths:
            self._engine.addImportPath(path)

        if not hasattr(sys, "frozen"):
            self._engine.addImportPath(os.path.join(os.path.dirname(__file__), "qml"))

        self._engine.rootContext().setContextProperty("QT_VERSION_STR", QT_VERSION_STR)
        self._engine.rootContext().setContextProperty("screenScaleFactor", self._screenScaleFactor())

        self.registerObjects(self._engine)

        self._engine.load(self._main_qml)
        self.engineCreatedSignal.emit()

    engineCreatedSignal = Signal()

    def isShuttingDown(self):
        return self._shutting_down

    def registerObjects(self, engine):
        pass

    def getRenderer(self):
        if not self._renderer:
            self._renderer = QtRenderer()

        return self._renderer

    @classmethod
    def addCommandLineOptions(self, parser):
        super().addCommandLineOptions(parser)
        parser.add_argument("--disable-textures",
                            dest="disable-textures",
                            action="store_true", default=False,
                            help="Disable Qt texture loading as a workaround for certain crashes.")
        parser.add_argument("-qmljsdebugger", help="For Qt's QML debugger compatibility")

    mainWindowChanged = Signal()

    def getMainWindow(self):
        return self._main_window

    def setMainWindow(self, window):
        if window != self._main_window:
            self._main_window = window
            self.mainWindowChanged.emit()

    def getTheme(self, *args):
        if self._theme is None:
            if self._engine is None:
                Logger.log("e", "The theme cannot be accessed before the engine is initialised")
                return None

            self._theme = UM.Qt.Bindings.Theme.Theme.getInstance(self._engine)
        return self._theme

    #   Handle a function that should be called later.
    def functionEvent(self, event):
        e = _QtFunctionEvent(event)
        QCoreApplication.postEvent(self, e)

    #   Handle Qt events
    def event(self, event):
        if event.type() == _QtFunctionEvent.QtFunctionEvent:
            event._function_event.call()
            return True

        return super().event(event)

    def windowClosed(self):
        Logger.log("d", "Shutting down %s", self.getApplicationName())
        self._shutting_down = True

        try:
            Preferences.getInstance().writeToFile(Resources.getStoragePath(Resources.Preferences, self.getApplicationName() + ".cfg"))
        except Exception as e:
            Logger.log("e", "Exception while saving preferences: %s", repr(e))

        try:
            self.applicationShuttingDown.emit()
        except Exception as e:
            Logger.log("e", "Exception while emitting shutdown signal: %s", repr(e))

        try:
            self.getBackend().close()
        except Exception as e:
            Logger.log("e", "Exception while closing backend: %s", repr(e))

        self.quit()

    ##  Load a Qt translation catalog.
    #
    #   This method will locate, load and install a Qt message catalog that can be used
    #   by Qt's translation system, like qsTr() in QML files.
    #
    #   \param file The file name to load, without extension. It will be searched for in
    #               the i18nLocation Resources directory. If it can not be found a warning
    #               will be logged but no error will be thrown.
    #   \param language The language to load translations for. This can be any valid language code
    #                   or 'default' in which case the language is looked up based on system locale.
    #                   If the specified language can not be found, this method will fall back to
    #                   loading the english translations file.
    #
    #   \note When `language` is `default`, the language to load can be changed with the
    #         environment variable "LANGUAGE".
    def loadQtTranslation(self, file, language = "default"):
        #TODO Add support for specifying a language from preferences
        path = None
        if language == "default":
            path = self._getDefaultLanguage(file)
        else:
            path = Resources.getPath(Resources.i18n, language, "LC_MESSAGES", file + ".qm")

        # If all else fails, fall back to english.
        if not path:
            Logger.log("w", "Could not find any translations matching {0} for file {1}, falling back to english".format(language, file))
            try:
                path = Resources.getPath(Resources.i18n, "en", "LC_MESSAGES", file + ".qm")
            except FileNotFoundError:
                Logger.log("w", "Could not find English translations for file {0}. Switching to developer english.".format(file))
                return

        translator = QTranslator()
        if not translator.load(path):
            Logger.log("e", "Unable to load translations %s", file)
            return

        # Store a reference to the translator.
        # This prevents the translator from being destroyed before Qt has a chance to use it.
        self._translators[file] = translator

        # Finally, install the translator so Qt can use it.
        self.installTranslator(translator)

    ##  Display text on the splash screen.
    def showSplashMessage(self, message):
        if self._splash:
            self._splash.showMessage(message , Qt.AlignHCenter | Qt.AlignVCenter)
            self.processEvents()

    ##  Close the splash screen after the application has started.
    def closeSplash(self):
        if self._splash:
            self._splash.close()
            self._splash = None

    def _createSplashScreen(self):
        return QSplashScreen(QPixmap(Resources.getPath(Resources.Images, self.getApplicationName() + ".png")))

    def _screenScaleFactor(self):
        physical_dpi = QGuiApplication.primaryScreen().physicalDotsPerInch()
        # Typically 'normal' screens have a DPI around 96. Modern high DPI screens are up around 220.
        # We scale the low DPI screens with a traditional 1, and double the high DPI ones.
        return 1.0 if physical_dpi < 150 else 2.0

    def _getDefaultLanguage(self, file):
        # If we have a language override set in the environment, try and use that.
        lang = os.getenv("URANIUM_LANGUAGE")
        if lang:
            try:
                return Resources.getPath(Resources.i18n, lang, "LC_MESSAGES", file + ".qm")
            except FileNotFoundError:
                pass

        # Else, try and get the current language from preferences
        lang = Preferences.getInstance().getValue("general/language")
        if lang:
            try:
                return Resources.getPath(Resources.i18n, lang, "LC_MESSAGES", file + ".qm")
            except FileNotFoundError:
                pass

        # If none of those are set, try to use the environment's LANGUAGE variable.
        lang = os.getenv("LANGUAGE")
        if lang:
            try:
                return Resources.getPath(Resources.i18n, lang, "LC_MESSAGES", file + ".qm")
            except FileNotFoundError:
                pass

        # If looking up the language from the enviroment or preferences fails, try and use Qt's system locale instead.
        locale = QLocale.system()

        # First, try and find a directory for any of the provided languages
        for lang in locale.uiLanguages():
            try:
                return Resources.getPath(Resources.i18n, lang, "LC_MESSAGES", file + ".qm")
            except FileNotFoundError:
                pass

        # If that fails, see if we can extract a language "class" from the
        # preferred language. This will turn "en-GB" into "en" for example.
        lang = locale.uiLanguages()[0]
        lang = lang[0:lang.find("-")]
        try:
            return Resources.getPath(Resources.i18n, lang, "LC_MESSAGES", file + ".qm")
        except FileNotFoundError:
            pass

        return None

##  Internal.
#
#   Wrapper around a FunctionEvent object to make Qt handle the event properly.
class _QtFunctionEvent(QEvent):
    QtFunctionEvent = QEvent.User + 1

    def __init__(self, fevent):
        super().__init__(self.QtFunctionEvent)
        self._function_event = fevent
<|MERGE_RESOLUTION|>--- conflicted
+++ resolved
@@ -62,11 +62,6 @@
 
         super().__init__(sys.argv, **kwargs)
 
-<<<<<<< HEAD
-        self.setStyle("fusion")
-
-        self._plugins_loaded = False #Used to determine when it's safe to use the plug-ins.
-=======
         self.setAttribute(Qt.AA_UseDesktopOpenGL)
         major_version, minor_version, profile = OpenGLContext.detectBestOpenGLVersion()
 
@@ -81,7 +76,6 @@
         OpenGLContext.setDefaultFormat(major_version, minor_version, profile = profile)
 
         self._plugins_loaded = False  # Used to determine when it's safe to use the plug-ins.
->>>>>>> bfe0ba9c
         self._main_qml = "main.qml"
         self._engine = None
         self._renderer = None
