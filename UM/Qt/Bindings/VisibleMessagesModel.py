--- conflicted
+++ resolved
@@ -15,15 +15,11 @@
     IconRole = Qt.UserRole + 6
     DescriptionRole = Qt.UserRole + 7
     DismissableRole = Qt.UserRole + 8
-<<<<<<< HEAD
-    TypeRole = Qt.UserRole + 9
+    TileRole = Qt.UserRole + 9
+    TypeRole = Qt.UserRole + 10
     
-    def __init__(self, parent = None):
-=======
-    TileRole = Qt.UserRole + 9
 
     def __init__(self, parent=None):
->>>>>>> a228929a
         super().__init__(parent)
         Application.getInstance().visibleMessageAdded.connect(self.addMessage)
         Application.getInstance().visibleMessageRemoved.connect(self.removeMessage)
@@ -33,11 +29,8 @@
         self.addRoleName(self.IDRole, "id")
         self.addRoleName(self.ActionsRole, "actions")
         self.addRoleName(self.DismissableRole, "dismissable")
-<<<<<<< HEAD
         self.addRoleName(self.TypeRole, "type")
-=======
         self.addRoleName(self.TileRole, "title")
->>>>>>> a228929a
         self._populateMessageList()
 
     def _populateMessageList(self):
@@ -46,25 +39,15 @@
 
     def addMessage(self, message):
         self.appendItem({
-<<<<<<< HEAD
-                "text": message.getText(),
-                "progress": message.getProgress(),
-                "max_progress": message.getMaxProgress(),
-                "id": str(id(message)),
-                "actions":self.createActionsModel(message.getActions()),
-                "dismissable": message.isDismissable(),
-                "type": message.getType()
-            })
-=======
             "text": message.getText(),
             "progress": message.getProgress(),
             "max_progress": message.getMaxProgress(),
             "id": str(id(message)),
             "actions": self.createActionsModel(message.getActions()),
             "dismissable": message.isDismissable(),
-            "title": message.getTitle()
+            "title": message.getTitle(),
+            "type": message.getType()
         })
->>>>>>> a228929a
         message.progressChanged.connect(self._onMessageProgress)
 
     def createActionsModel(self, actions):
