# Copyright (c) 2015 Ultimaker B.V.
# Uranium is released under the terms of the LGPLv3 or higher.

import math
from copy import deepcopy

import numpy

from UM.Math.Vector import Vector
from UM.Logger import Logger

from typing import Union, Optional

numpy.seterr(divide="ignore")


MYPY = False
if MYPY:
    from UM.Math.Quaternion import Quaternion


## This class is a 4x4 homogeneous matrix wrapper around numpy.
#
# Heavily based (in most cases a straight copy with some refactoring) on the excellent
# 'library' Transformations.py created by Christoph Gohlke.
class Matrix:
    # epsilon for testing whether a number is close to zero
    _EPS = numpy.finfo(float).eps * 4.0

    # map axes strings to/from tuples of inner axis, parity, repetition, frame
    # A triple of Euler angles can be applied/interpreted in 24 ways, which can
    # be specified using a 4 character string or encoded 4-tuple:
    # *Axes 4-string*: e.g. 'sxyz' or 'ryxy'
    # - first character : rotations are applied to 's'tatic or 'r'otating frame
    # - remaining characters : successive rotation axis 'x', 'y', or 'z'
    # *Axes 4-tuple*: e.g. (0, 0, 0, 0) or (1, 1, 1, 1)
    # - inner axis: code of axis ('x':0, 'y':1, 'z':2) of rightmost matrix.
    # - parity : even (0) if inner axis 'x' is followed by 'y', 'y' is followed
    # by 'z', or 'z' is followed by 'x'. Otherwise odd (1).
    # - repetition : first and last axis are same (1) or different (0).
    # - frame : rotations are applied to static (0) or rotating (1) frame.
    _AXES2TUPLE = {
        "sxyz": (0, 0, 0, 0), "sxyx": (0, 0, 1, 0), "sxzy": (0, 1, 0, 0),
        "sxzx": (0, 1, 1, 0), "syzx": (1, 0, 0, 0), "syzy": (1, 0, 1, 0),
        "syxz": (1, 1, 0, 0), "syxy": (1, 1, 1, 0), "szxy": (2, 0, 0, 0),
        "szxz": (2, 0, 1, 0), "szyx": (2, 1, 0, 0), "szyz": (2, 1, 1, 0),
        "rzyx": (0, 0, 0, 1), "rxyx": (0, 0, 1, 1), "ryzx": (0, 1, 0, 1),
        "rxzx": (0, 1, 1, 1), "rxzy": (1, 0, 0, 1), "ryzy": (1, 0, 1, 1),
        "rzxy": (1, 1, 0, 1), "ryxy": (1, 1, 1, 1), "ryxz": (2, 0, 0, 1),
        "rzxz": (2, 0, 1, 1), "rxyz": (2, 1, 0, 1), "rzyz": (2, 1, 1, 1)
    }

    # axis sequences for Euler angles
    _NEXT_AXIS = [1, 2, 0, 1]

    def LOG_NUMPY( self, str_matrix_name, matrix ):
        Logger.log("d", "\n ................................................................... " )

        Logger.log("d", "\n----------------- Matrix.py ------------------- %s: ", str_matrix_name  )
        Logger.log("d", "%d  %d  %d  %d", matrix[0,0],  matrix[0,1], matrix[0,2], matrix[0,3] )
        Logger.log("d", "%d  %d  %d  %d", matrix[1,0],  matrix[1,1], matrix[1,2], matrix[1,3] )
        Logger.log("d", "%d  %d  %d  %d", matrix[2,0],  matrix[2,1], matrix[2,2], matrix[2,3] )
        Logger.log("d", "%d  %d  %d  %d", matrix[3,0],  matrix[3,1], matrix[3,2], matrix[3,3] )

        Logger.log("d", "................................................................... \n" )


    def LOG_MATRIX( self, str_matrix_name, matrix ):
        Logger.log("d", "\n ................................................................... " )

        Logger.log("d", "\n %s: ", str_matrix_name  )
        if( matrix != None ):
            Logger.log("d", "%d  %d  %d  %d", matrix.at(0,0),  matrix.at(0,1), matrix.at(0,2), matrix.at(0,3) )
            Logger.log("d", "%d  %d  %d  %d", matrix.at(1,0),  matrix.at(1,1), matrix.at(1,2), matrix.at(1,3) )
            Logger.log("d", "%d  %d  %d  %d", matrix.at(2,0),  matrix.at(2,1), matrix.at(2,2), matrix.at(2,3) )
            Logger.log("d", "%d  %d  %d  %d", matrix.at(3,0),  matrix.at(3,1), matrix.at(3,2), matrix.at(3,3) )
        else:
            Logger.log("d", "\n %s in None ", str_matrix_name )


    def __init__(self, data = None):
        if data is None:
            self._data = numpy.identity(4, dtype = numpy.float64)
        else:
            self._data = numpy.array(data, copy=True, dtype = numpy.float64)

    def __eq__(self, other):
        if self is other:
            return True
        if type(other) is not Matrix:
            return False

        if self._data is None and other._data is None:
            return True
        return numpy.array_equal(self._data, other._data)

    def at(self, x: int, y: int):
        if x >= 4 or y >= 4 or x < 0 or y < 0:
            raise IndexError
        return self._data[x,y]

    def setRow(self, index: int, value):
        if index < 0 or index > 3:
            raise IndexError()

        self._data[0, index] = value[0]
        self._data[1, index] = value[1]
        self._data[2, index] = value[2]

        if len(value) > 3:
            self._data[3, index] = value[3]
        else:
            self._data[3, index] = 0

    def setColumn(self, index: int, value):
        if index < 0 or index > 3:
            raise IndexError()

        self._data[index, 0] = value[0]
        self._data[index, 1] = value[1]
        self._data[index, 2] = value[2]

        if len(value) > 3:
            self._data[index, 3] = value[3]
        else:
            self._data[index, 3] = 0

    def multiply(self, other: Union[Vector, "Matrix"], copy: bool = False):
        if not copy:
<<<<<<< HEAD
            #noticed some problems here
            #self.LOG_NUMPY( "11 self._data", self._data )
            #self.LOG_MATRIX( "12 matrix", matrix )
            #self.LOG_NUMPY( "13 matrix.getData()", matrix.getData() )
            self._data = numpy.dot(self._data, matrix.getData())
            #self.LOG_NUMPY( "14 self._data", self._data )
            return self
        else:
            new_matrix = Matrix(data = self._data)
            #self.LOG_MATRIX( "21 new_matrix", new_matrix )
            #self.LOG_MATRIX( "21 matrix", new_matrix )
            new_matrix.multiply(matrix)
            #self.LOG_MATRIX( "22 new_matrix", new_matrix )
=======
            self._data = numpy.dot(self._data, other.getData())
            return self
        else:
            new_matrix = Matrix(data = self._data)
            new_matrix.multiply(other)
>>>>>>> d692814e
            return new_matrix

    def preMultiply(self, other: Union[Vector, "Matrix"], copy: bool = False):
        if not copy:
            self._data = numpy.dot(other.getData(), self._data)
            return self
        else:
            new_matrix = Matrix(data = self._data)
            new_matrix.preMultiply(other)
            return new_matrix

    ##  Get raw data.
    #   \returns 4x4 numpy array
    def getData(self):
        return self._data.astype(numpy.float32)

    ##  Create a 4x4 identity matrix. This overwrites any existing data.
    def setToIdentity(self):
        self._data = numpy.identity(4, dtype = numpy.float64)

    ##  Invert the matrix
    def invert(self):
        self._data = numpy.linalg.inv(self._data)

    ##  Return a inverted copy of the matrix.
    #   \returns The invertex matrix.
    def getInverse(self) -> "Matrix":
        try:
            return Matrix(numpy.linalg.inv(self._data))
        except:
            return deepcopy(self)

    ##  Return the transpose of the matrix.
    def getTransposed(self) -> "Matrix":
        try:
            return Matrix(numpy.transpose(self._data))
        except:
            return deepcopy(self)

    ##  Translate the matrix based on Vector.
    #   \param direction The vector by which the matrix needs to be translated.
    def translate(self, direction: Vector):
        translation_matrix = Matrix()
        translation_matrix.setByTranslation(direction)
        self.multiply(translation_matrix)

    ##  Set the matrix by translation vector. This overwrites any existing data.
    #   \param direction The vector by which the (unit) matrix needs to be translated.
    def setByTranslation(self, direction: Vector):
        M = numpy.identity(4, dtype = numpy.float64)
        M[:3, 3] = direction.getData()[:3]
        self._data = M

    def setTranslation(self, translation):
        self._data[:3, 3] = translation.getData()

    def getTranslation(self) -> Vector:
        return Vector(data = self._data[:3, 3])

    ##  Rotate the matrix based on rotation axis
    #   \param angle The angle by which matrix needs to be rotated.
    #   \param direction Axis by which the matrix needs to be rotated about.
    #   \param point Point where from where the rotation happens. If None, origin is used.
    def rotateByAxis(self, angle, direction: Vector, point: Optional[Vector] = None):
        rotation_matrix = Matrix()
        rotation_matrix.setByRotationAxis(angle, direction, point)
        self.multiply(rotation_matrix)

    ##  Set the matrix based on rotation axis. This overwrites any existing data.
    #   \param angle The angle by which matrix needs to be rotated in radians.
    #   \param direction Axis by which the matrix needs to be rotated about.
    #   \param point Point where from where the rotation happens. If None, origin is used.
    def setByRotationAxis(self, angle, direction: Vector, point: Optional[Vector] = None):
        sina = math.sin(angle)
        cosa = math.cos(angle)
        direction_data = self._unitVector(direction.getData())
        # rotation matrix around unit vector
        R = numpy.diag([cosa, cosa, cosa])
        R += numpy.outer(direction_data, direction_data) * (1.0 - cosa)
        direction_data *= sina
        R += numpy.array([[ 0.0, -direction_data[2], direction_data[1]],
                        [ direction_data[2], 0.0, -direction_data[0]],
                        [-direction_data[1], direction_data[0], 0.0]], dtype = numpy.float64)
        M = numpy.identity(4)
        M[:3, :3] = R
        if point is not None:
            # rotation not around origin
            point = numpy.array(point[:3], dtype = numpy.float64, copy=False)
            M[:3, 3] = point - numpy.dot(R, point)
        self._data = M

    ##  Return transformation matrix from sequence of transformations.
    #   This is the inverse of the decompose_matrix function.
    #   @param scale : vector of 3 scaling factors
    #   @param shear : list of shear factors for x-y, x-z, y-z axes
    #   @param angles : list of Euler angles about static x, y, z axes
    #   @param translate : translation vector along x, y, z axes
    #   @param perspective : perspective partition of matrix
    #   @param mirror: vector with mirror factors (1 if that axis is not mirrored, -1 if it is)
    def compose(self, scale: Vector = None, shear: Vector = None, angles: Vector = None, translate: Vector = None, perspective = None, mirror: Vector = None):
        M = numpy.identity(4)
        if perspective is not None:
            P = numpy.identity(4)
            P[3, :] = perspective.getData()[:4]
            M = numpy.dot(M, P)
        if translate is not None:
            T = numpy.identity(4)
            T[:3, 3] = translate.getData()[:3]
            M = numpy.dot(M, T)
        if angles is not None:
            R = Matrix()
            R.setByEuler(angles.x, angles.y, angles.z, "sxyz")
            M = numpy.dot(M, R.getData())
        if shear is not None:
            Z = numpy.identity(4)
            Z[1, 2] = shear.x
            Z[0, 2] = shear.y
            Z[0, 1] = shear.z
            M = numpy.dot(M, Z)
        if scale is not None:
            S = numpy.identity(4)
            S[0, 0] = scale.x
            S[1, 1] = scale.y
            S[2, 2] = scale.z
            M = numpy.dot(M, S)
        if mirror is not None:
            mir = numpy.identity(4)
            mir[0, 0] *= mirror.x
            mir[1, 1] *= mirror.y
            mir[2, 2] *= mirror.z
            M = numpy.dot(M, mir)
        M /= M[3, 3]
        self._data = M

    ## Return Euler angles from rotation matrix for specified axis sequence.
    #  axes : One of 24 axis sequences as string or encoded tuple
    #  Note that many Euler angle triplets can describe one matrix.
    def getEuler(self, axes = "sxyz"):
        try:
            firstaxis, parity, repetition, frame = self._AXES2TUPLE[axes.lower()]
        except (AttributeError, KeyError):
            self._TUPLE2AXES[axes]  # validation
            firstaxis, parity, repetition, frame = axes

        i = firstaxis
        j = self._NEXT_AXIS[i + parity]
        k = self._NEXT_AXIS[i - parity + 1]

        M = numpy.array(self._data, dtype = numpy.float64, copy = False)[:3, :3]
        if repetition:
            sy = math.sqrt(M[i, j] * M[i, j] + M[i, k] * M[i, k])
            if sy > self._EPS:
                ax = math.atan2( M[i, j],  M[i, k])
                ay = math.atan2( sy,       M[i, i])
                az = math.atan2( M[j, i], -M[k, i])
            else:
                ax = math.atan2(-M[j, k],  M[j, j])
                ay = math.atan2( sy,       M[i, i])
                az = 0.0
        else:
            cy = math.sqrt(M[i, i] * M[i, i] + M[j, i] * M[j, i])
            if cy > self._EPS:
                ax = math.atan2( M[k, j],  M[k, k])
                ay = math.atan2(-M[k, i],  cy)
                az = math.atan2( M[j, i],  M[i, i])
            else:
                ax = math.atan2(-M[j, k],  M[j, j])
                ay = math.atan2(-M[k, i],  cy)
                az = 0.0

        if parity:
            ax, ay, az = -ax, -ay, -az
        if frame:
            ax, az = az, ax
        return Vector(ax, ay, az)

    ## Return homogeneous rotation matrix from Euler angles and axis sequence.
    #  @param ai Eulers roll
    #  @param aj Eulers pitch
    #  @param ak Eulers yaw
    #  @param axes One of 24 axis sequences as string or encoded tuple
    def setByEuler(self, ai, aj, ak, axes = "sxyz"):
        try:
            firstaxis, parity, repetition, frame = self._AXES2TUPLE[axes]
        except (AttributeError, KeyError):
            self._TUPLE2AXES[axes]  # validation
            firstaxis, parity, repetition, frame = axes
        i = firstaxis
        j = self._NEXT_AXIS[i + parity]
        k = self._NEXT_AXIS[i - parity + 1]

        if frame:
            ai, ak = ak, ai
        if parity:
            ai, aj, ak = -ai, -aj, -ak

        si, sj, sk = math.sin(ai), math.sin(aj), math.sin(ak)
        ci, cj, ck = math.cos(ai), math.cos(aj), math.cos(ak)
        cc, cs = ci * ck, ci * sk
        sc, ss = si * ck, si * sk

        M = numpy.identity(4)
        if repetition:
            M[i, i] = cj
            M[i, j] = sj * si
            M[i, k] = sj * ci
            M[j, i] = sj * sk
            M[j, j] = -cj * ss + cc
            M[j, k] = -cj * cs - sc
            M[k, i] = -sj * ck
            M[k, j] = cj * sc + cs
            M[k, k] = cj * cc - ss
        else:
            M[i, i] = cj * ck
            M[i, j] = sj * sc - cs
            M[i, k] = sj * cc + ss
            M[j, i] = cj * sk
            M[j, j] = sj * ss + cc
            M[j, k] = sj * cs - sc
            M[k, i] = -sj
            M[k, j] = cj * si
            M[k, k] = cj * ci
        self._data = M

    ##  Scale the matrix by factor wrt origin & direction.
    #   \param factor The factor by which to scale
    #   \param origin From where does the scaling need to be done
    #   \param direction In what direction is the scaling (if None, it's uniform)
    def scaleByFactor(self, factor, origin: Optional[Vector] = None, direction: Optional[Vector] = None):
        scale_matrix = Matrix()
        scale_matrix.setByScaleFactor(factor, origin, direction)
        self.multiply(scale_matrix)

    ##  Set the matrix by scale by factor wrt origin & direction. This overwrites any existing data
    #   \param factor The factor by which to scale
    #   \param origin From where does the scaling need to be done
    #   \param direction In what direction is the scaling (if None, it's uniform)
    def setByScaleFactor(self, factor, origin: Optional[Vector] = None, direction: Optional[Vector] = None):
        if direction is None:
            # uniform scaling
            M = numpy.diag([factor, factor, factor, 1.0])
            if origin is not None:
                M[:3, 3] = origin[:3]
                M[:3, 3] *= 1.0 - factor
        else:
            # nonuniform scaling
            direction_data = direction.getData()
            factor = 1.0 - factor
            M = numpy.identity(4,dtype = numpy.float64)
            M[:3, :3] -= factor * numpy.outer(direction_data, direction_data)
            if origin is not None:
                M[:3, 3] = (factor * numpy.dot(origin[:3], direction_data)) * direction_data
        self._data = M

    def setByScaleVector(self, scale: Vector):
        self._data = numpy.diag([scale.x, scale.y, scale.z, 1.0])

    def getScale(self) -> Vector:
        x = numpy.linalg.norm(self._data[0,0:3])
        y = numpy.linalg.norm(self._data[1,0:3])
        z = numpy.linalg.norm(self._data[2,0:3])

        return Vector(x, y, z)

    ##  Set the matrix to an orthographic projection. This overwrites any existing data.
    #   \param left The left edge of the projection
    #   \param right The right edge of the projection
    #   \param top The top edge of the projection
    #   \param bottom The bottom edge of the projection
    #   \param near The near plane of the projection
    #   \param far The far plane of the projection
    def setOrtho(self, left, right, bottom, top, near, far):
        self.setToIdentity()
        self._data[0, 0] = 2 / (right - left)
        self._data[1, 1] = 2 / (top - bottom)
        self._data[2, 2] = -2 / (far - near)
        self._data[3, 0] = -((right + left) / (right - left))
        self._data[3, 1] = -((top + bottom) / (top - bottom))
        self._data[3, 2] = -((far + near) / (far - near))

    ##  Set the matrix to a perspective projection. This overwrites any existing data.
    #   \param fovy Field of view in the Y direction
    #   \param aspect The aspect ratio
    #   \param near Distance to the near plane
    #   \param far Distance to the far plane
    def setPerspective(self, fovy, aspect, near, far):
        self.setToIdentity()

        f = 2. / math.tan(math.radians(fovy) / 2.)

        self._data[0, 0] = f / aspect
        self._data[1, 1] = f
        self._data[2, 2] = (far + near) / (near - far)
        self._data[2, 3] = -1.
        self._data[3, 2] = (2. * far * near) / (near - far)

    ##  Return sequence of transformations from transformation matrix.
    #   @return Tuple containing scale (vector), shear (vector), angles (vector) and translation (vector)
    #   It will raise a ValueError if matrix is of wrong type or degenerative.
    def decompose(self):
        M = numpy.array(self._data, dtype = numpy.float64, copy = True).T
        if abs(M[3, 3]) < self._EPS:
            raise ValueError("M[3, 3] is zero")
        M /= M[3, 3]
        P = M.copy()
        P[:, 3] = 0.0, 0.0, 0.0, 1.0
        if not numpy.linalg.det(P):
            raise ValueError("matrix is singular")

        scale = numpy.zeros((3, ))
        shear = [0.0, 0.0, 0.0]
        angles = [0.0, 0.0, 0.0]
        mirror = [1, 1, 1]

        translate = M[3, :3].copy()
        M[3, :3] = 0.0

        row = M[:3, :3].copy()
        scale[0] = math.sqrt(numpy.dot(row[0], row[0]))
        row[0] /= scale[0]
        shear[0] = numpy.dot(row[0], row[1])
        row[1] -= row[0] * shear[0]
        scale[1] = math.sqrt(numpy.dot(row[1], row[1]))
        row[1] /= scale[1]
        shear[0] /= scale[1]
        shear[1] = numpy.dot(row[0], row[2])
        row[2] -= row[0] * shear[1]
        shear[2] = numpy.dot(row[1], row[2])
        row[2] -= row[1] * shear[2]
        scale[2] = math.sqrt(numpy.dot(row[2], row[2]))
        row[2] /= scale[2]
        shear[1:] /= scale[2]

        if numpy.dot(row[0], numpy.cross(row[1], row[2])) < 0:
            numpy.negative(scale, scale)
            numpy.negative(row, row)

        # If the scale was negative, we give back a seperate mirror vector to indicate this.
        if M[0, 0] < 0:
            mirror[0] = -1
        if M[1, 1] < 0:
            mirror[1] = -1
        if M[2, 2] < 0:
            mirror[2] = -1

        angles[1] = math.asin(-row[0, 2])
        if math.cos(angles[1]):
            angles[0] = math.atan2(row[1, 2], row[2, 2])
            angles[2] = math.atan2(row[0, 1], row[0, 0])
        else:
            angles[0] = math.atan2(-row[2, 1], row[1, 1])
            angles[2] = 0.0

        return Vector(data = scale), Vector(data = shear), Vector(data = angles), Vector(data = translate), Vector(data = mirror)

    def _unitVector(self, data, axis=None, out=None):
        """Return ndarray normalized by length, i.e. Euclidean norm, along axis.

        >>> v0 = numpy.random.random(3)
        >>> v1 = unit_vector(v0)
        >>> numpy.allclose(v1, v0 / numpy.linalg.norm(v0))
        True
        >>> v0 = numpy.random.rand(5, 4, 3)
        >>> v1 = unit_vector(v0, axis=-1)
        >>> v2 = v0 / numpy.expand_dims(numpy.sqrt(numpy.sum(v0*v0, axis=2)), 2)
        >>> numpy.allclose(v1, v2)
        True
        >>> v1 = unit_vector(v0, axis=1)
        >>> v2 = v0 / numpy.expand_dims(numpy.sqrt(numpy.sum(v0*v0, axis=1)), 1)
        >>> numpy.allclose(v1, v2)
        True
        >>> v1 = numpy.empty((5, 4, 3))
        >>> unit_vector(v0, axis=1, out=v1)
        >>> numpy.allclose(v1, v2)
        True
        >>> list(unit_vector([]))
        []
        >>> list(unit_vector([1]))
        [1.0]

        """
        if out is None:
            data = numpy.array(data, dtype = numpy.float64, copy = True)
            if data.ndim == 1:
                data /= math.sqrt(numpy.dot(data, data))
                return data
        else:
            if out is not data:
                out[:] = numpy.array(data, copy = False)
            data = out
        length = numpy.atleast_1d(numpy.sum(data*data, axis))
        numpy.sqrt(length, length)
        if axis is not None:
            length = numpy.expand_dims(length, axis)
        data /= length
        if out is None:
            return data

    def __repr__(self):
        return "Matrix( {0} )".format(self._data)

    @staticmethod
    def fromPositionOrientationScale(position: Vector, orientation: "Quaternion", scale: Vector) -> "Matrix":
        s = numpy.identity(4, dtype = numpy.float64)
        s[0, 0] = scale.x
        s[1, 1] = scale.y
        s[2, 2] = scale.z

        r = orientation.toMatrix().getData()

        t = numpy.identity(4, dtype = numpy.float64)
        t[0, 3] = position.x
        t[1, 3] = position.y
        t[2, 3] = position.z

        return Matrix(data = numpy.dot(numpy.dot(t, r), s))<|MERGE_RESOLUTION|>--- conflicted
+++ resolved
@@ -127,27 +127,11 @@
 
     def multiply(self, other: Union[Vector, "Matrix"], copy: bool = False):
         if not copy:
-<<<<<<< HEAD
-            #noticed some problems here
-            #self.LOG_NUMPY( "11 self._data", self._data )
-            #self.LOG_MATRIX( "12 matrix", matrix )
-            #self.LOG_NUMPY( "13 matrix.getData()", matrix.getData() )
-            self._data = numpy.dot(self._data, matrix.getData())
-            #self.LOG_NUMPY( "14 self._data", self._data )
-            return self
-        else:
-            new_matrix = Matrix(data = self._data)
-            #self.LOG_MATRIX( "21 new_matrix", new_matrix )
-            #self.LOG_MATRIX( "21 matrix", new_matrix )
-            new_matrix.multiply(matrix)
-            #self.LOG_MATRIX( "22 new_matrix", new_matrix )
-=======
             self._data = numpy.dot(self._data, other.getData())
             return self
         else:
             new_matrix = Matrix(data = self._data)
             new_matrix.multiply(other)
->>>>>>> d692814e
             return new_matrix
 
     def preMultiply(self, other: Union[Vector, "Matrix"], copy: bool = False):
