// Copyright (c) 2016 Ultimaker B.V.
// Uranium is released under the terms of the LGPLv3 or higher.

import QtQuick 2.2
import QtQuick.Controls 1.2

import UM 1.1 as UM

Item
{
    id: base
    width: childrenRect.width
    height: childrenRect.height
    UM.I18nCatalog { id: catalog; name:"uranium"}

    property string xText
    property string yText
    property string zText
    property string lockPosition

    //Rounds a floating point number to 4 decimals. This prevents floating
    //point rounding errors.
    //
    //input:    The number to round.
    //decimals: The number of decimals (digits after the radix) to round to.
    //return:   The rounded number.
    function roundFloat(input, decimals)
    {
        //First convert to fixed-point notation to round the number to 4 decimals and not introduce new floating point errors.
        //Then convert to a string (is implicit). The fixed-point notation will be something like "3.200".
        //Then remove any trailing zeroes and the radix.
<<<<<<< HEAD
        var input= parseInt(input)
        var output = input.toFixed(decimals).replace(/\.?0*$/, ""); //Match on periods, if any ( \.? ), followed by any number of zeros ( 0* ), then the end of string ( $ ).
        if(output == "-0")
=======
        var output = "";
        if (input !== undefined)
        {
            output = input.toFixed(decimals).replace(/\.?0*$/, ""); //Match on periods, if any ( \.? ), followed by any number of zeros ( 0* ), then the end of string ( $ ).
        }
        if (output == "-0")
>>>>>>> cd3db678
        {
            output = "0";
        }
        return output;
    }

    function inc_dec(prop, event)
    {
        if (event.key == Qt.Key_Up) {
            var t = parseFloat(UM.ActiveTool.properties.getValue(prop)) + 1.0;
            UM.ActiveTool.setProperty(prop, t);
            event.accepted = true;
        }
        if (event.key == Qt.Key_Down) {
            var t = parseFloat(UM.ActiveTool.properties.getValue(prop)) - 1.0;
            UM.ActiveTool.setProperty(prop, t);
            event.accepted = true;
        }
    }

    Button
    {
        id: resetPositionButton

        //: Reset position tool button
        text: catalog.i18nc("@action:button","Center on Build Plate")
        iconSource: UM.Theme.getIcon("scale_reset");

        anchors.top: dropToBuildplateButton.bottom;
        anchors.topMargin: UM.Theme.getSize("default_margin").height;
        z: 1

        style: UM.Theme.styles.tool_button;

        onClicked: UM.ActiveTool.triggerAction("resetPosition");
        visible: false
    }

    Button
    {
        id: dropToBuildplateButton

        //: Drop to build plate tool button
        text: catalog.i18nc("@action:button","Drop to Build Plate");
        iconSource: UM.Theme.getIcon("scale_reset");

        anchors.top: parent.top;
        z: 1

        style: UM.Theme.styles.tool_button;
        onClicked: UM.ActiveTool.triggerAction("dropToBuildplate")
        visible: false
    }

    Grid
    {
        id: textfields;

        anchors.leftMargin: UM.Theme.getSize("default_margin").width;
        anchors.top: parent.top;

        columns: 2;
        flow: Grid.TopToBottom;
        spacing: UM.Theme.getSize("default_margin").width / 2;

        Text
        {
            height: UM.Theme.getSize("setting_control").height;
            text: "X";
            font: UM.Theme.getFont("default");
            color: UM.Theme.getColor("x_axis");
            verticalAlignment: Text.AlignVCenter;
        }

        Text
        {
            height: UM.Theme.getSize("setting_control").height;
            text: "Y";
            font: UM.Theme.getFont("default");
            color: UM.Theme.getColor("z_axis"); // This is intentional. The internal axis are switched.
            verticalAlignment: Text.AlignVCenter;
        }

        Text
        {
            height: UM.Theme.getSize("setting_control").height;
            text: "Z";
            font: UM.Theme.getFont("default");
            color: UM.Theme.getColor("y_axis"); // This is intentional. The internal axis are switched.
            verticalAlignment: Text.AlignVCenter;
        }


        UM.TooltipArea
        {
<<<<<<< HEAD
            width: childrenRect.width;
            height: childrenRect.height;
            text: catalog.i18nc("@info:tooltip","Valid values are between -99999999.9999 and 99999999.9999")
=======
            id: xTextField
            width: UM.Theme.getSize("setting_control").width;
            height: UM.Theme.getSize("setting_control").height;
            property string unit: "mm";
            style: UM.Theme.styles.text_field;
            text: xText
            validator: DoubleValidator
            {
                decimals: 4
                locale: "en_US"
            }
>>>>>>> cd3db678

            TextField
            {
                width: UM.Theme.getSize("setting_control").width;
                height: UM.Theme.getSize("setting_control").height;
                property string unit: "mm";
                style: UM.Theme.styles.text_field;
                text: xText
                validator: DoubleValidator
                {
                    decimals: 4
                    locale: "en_US"
                    top: 99999999.9999
                    bottom: -99999999.9999
                    notation: DoubleValidator.StandardNotation
                }


                onEditingFinished:
                {
                    var modified_text = text.replace(",", ".") // User convenience. We use dots for decimal values
                    UM.ActiveTool.setProperty("X", modified_text);
                }

                Keys.onPressed:
                {
                    base.inc_dec("X", event);
                }
            }
        }

        UM.TooltipArea
        {
            width: childrenRect.width;
            height: childrenRect.height;
            text: catalog.i18nc("@info:tooltip","Valid values are between -99999999.9999 and 99999999.9999")

            TextField
            {
                width: UM.Theme.getSize("setting_control").width;
                height: UM.Theme.getSize("setting_control").height;
                property string unit: "mm";
                style: UM.Theme.styles.text_field;
                text: yText
                validator: DoubleValidator
                {
                    decimals: 4
                    locale: "en_US"
                    top: 99999999.9999
                    bottom: -99999999.9999
                    notation: DoubleValidator.StandardNotation
                }

                onEditingFinished:
                {
                    var modified_text = text.replace(",", ".") // User convenience. We use dots for decimal values
                    UM.ActiveTool.setProperty("Y", modified_text);
                }

                Keys.onPressed:
                {
                    base.inc_dec("Y", event);
                }
            }
        }

        UM.TooltipArea
        {
            width: childrenRect.width;
            height: childrenRect.height;
            text: catalog.i18nc("@info:tooltip","Valid values are between -99999999.9999 and 99999999.9999")

            TextField
            {
                width: UM.Theme.getSize("setting_control").width;
                height: UM.Theme.getSize("setting_control").height;
                property string unit: "mm";
                style: UM.Theme.styles.text_field;
                text: zText
                validator: DoubleValidator
                {
                    decimals: 4
                    locale: "en_US"
                    top: 99999999.9999
                    bottom: -99999999.9999
                    notation: DoubleValidator.StandardNotation
                }

                onEditingFinished:
                {
                    var modified_text = text.replace(",", ".") // User convenience. We use dots for decimal values
                    UM.ActiveTool.setProperty("Z", modified_text);
                }

                Keys.onPressed:
                {
                    base.inc_dec("Z", event);
                }
            }

        }
    }

    CheckBox
    {
        property var checkbox_state: 0; // if the state number is 2 then the checkbox has "partially" state

        // temporary property, which is used to recalculate checkbox state and keeps reference of the
        // binging object. If the binding object changes then checkBox state will be updated.
        property var temp_checkBox_value:{

            checkbox_state = getCheckBoxState()

            // returning the lockPosition the propery will keep reference, for updating
            return base.lockPosition
        }

        function getCheckBoxState(){

            if (base.lockPosition == "true"){
                lockPositionCheckbox.checked = true
                return 1;
            }
            else if (base.lockPosition == "partially"){
                lockPositionCheckbox.checked = true
                return 2;
            }
            else{
                lockPositionCheckbox.checked = false
                return 0;
            }
        }


        id: lockPositionCheckbox
        anchors.top: textfields.bottom
        anchors.topMargin: UM.Theme.getSize("default_margin").height;
        anchors.left: textfields.left
        anchors.leftMargin: UM.Theme.getSize("default_margin").width

        text: catalog.i18nc("@option:check","Lock Model");
        style: UM.Theme.styles.partially_checkbox;

        onClicked: {

            // If state is partially, then set Checked
            if (checkbox_state == 2){
                lockPositionCheckbox.checked = true
                UM.ActiveTool.setProperty("LockPosition", true);
            }
            else{
                UM.ActiveTool.setProperty("LockPosition", lockPositionCheckbox.checked);
            }

            // After clicking the base.lockPosition is not refreshed, fot this reason manually update the state
            // Set zero because only 2 will show partially icon in checkbox
            checkbox_state = 0;
        }
    }

    // We have to use indirect bindings, as the values can be changed from the outside, which could cause breaks
    // (for instance, a value would be set, but it would be impossible to change it).
    // Doing it indirectly does not break these.
    Binding
    {
        target: base
        property: "xText"
        value: base.roundFloat(UM.ActiveTool.properties.getValue("X"), 4)
    }

    Binding
    {
        target: base
        property: "yText"
        value: base.roundFloat(UM.ActiveTool.properties.getValue("Y"), 4)
    }

    Binding
    {
        target: base
        property: "zText"
        value:base.roundFloat(UM.ActiveTool.properties.getValue("Z"), 4)
    }

    Binding
    {
        target: base
        property: "lockPosition"
        value: UM.ActiveTool.properties.getValue("LockPosition")
    }
}<|MERGE_RESOLUTION|>--- conflicted
+++ resolved
@@ -29,18 +29,12 @@
         //First convert to fixed-point notation to round the number to 4 decimals and not introduce new floating point errors.
         //Then convert to a string (is implicit). The fixed-point notation will be something like "3.200".
         //Then remove any trailing zeroes and the radix.
-<<<<<<< HEAD
-        var input= parseInt(input)
-        var output = input.toFixed(decimals).replace(/\.?0*$/, ""); //Match on periods, if any ( \.? ), followed by any number of zeros ( 0* ), then the end of string ( $ ).
-        if(output == "-0")
-=======
         var output = "";
         if (input !== undefined)
         {
             output = input.toFixed(decimals).replace(/\.?0*$/, ""); //Match on periods, if any ( \.? ), followed by any number of zeros ( 0* ), then the end of string ( $ ).
         }
         if (output == "-0")
->>>>>>> cd3db678
         {
             output = "0";
         }
@@ -136,11 +130,7 @@
 
         UM.TooltipArea
         {
-<<<<<<< HEAD
-            width: childrenRect.width;
-            height: childrenRect.height;
-            text: catalog.i18nc("@info:tooltip","Valid values are between -99999999.9999 and 99999999.9999")
-=======
+
             id: xTextField
             width: UM.Theme.getSize("setting_control").width;
             height: UM.Theme.getSize("setting_control").height;
@@ -152,7 +142,6 @@
                 decimals: 4
                 locale: "en_US"
             }
->>>>>>> cd3db678
 
             TextField
             {
